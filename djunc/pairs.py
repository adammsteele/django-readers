--- conflicted
+++ resolved
@@ -27,7 +27,6 @@
     return qs.noop, project
 
 
-<<<<<<< HEAD
 def field_display(name):
     """
     Works with Django's get_FOO_display mechanism for fields with choices set. Given
@@ -37,10 +36,10 @@
     return qs.include_fields(name), projectors.alias(
         f"{name}_display", projectors.method(f"get_{name}_display")
     )
-=======
+
+
 def filter(*args, **kwargs):
     return prepare_only(qs.filter(*args, **kwargs))
->>>>>>> 923563d0
 
 
 """
